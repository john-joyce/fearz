--- conflicted
+++ resolved
@@ -1,447 +1,443 @@
-import numpy as np
-import math
-import random
-from importlib_resources import files
-from fears.utils import dir_manager, pharm, fitness, plotter, AutoRate
-
-class PopParams:
-    """Population parameters class
-
-    """
-
-    def __init__(self,**kwargs):
-        """Initializer
-        
-        Optional arguments: (all rates are in units per hour)
-            death_rate (float): death rate. Defaults to 0.1.
-            mut_rate (float): mutation rate. Defaults to 10**-9.
-
-            ic50_data_path (str): path to IC50 data. Defaults to pyrimethamine_ic50.csv.
-            drugless_data_path (str): path to drugless data. Defaults to ogbunugafor_drugless.csv.
-
-            constant_pop (bool): if true, normalizes population at each timestep to a constant population size. Defaults to False.
-            use_carrying_cap (bool): if true, attenuates growth rate as population approaches carrying cap. Defaults to True.
-            carrying_cap (float): Carrying capacity. Defaults to 10**10.
-
-            n_allele (int): number of alleles in the model system.
-            n_genotype (int): number of genotypes in the model system.
-            doubling_time (float): Average rate at which the model population divides.
-
-            fitness_data (str): Sets how to calculate fitness. two-point: program uses IC50 and drugless growth rate to parametrize dose-response curve
-            seascape_type (str): For generating random seascapes. natural: no trade-off constraint. null: enforces no trade-off condition
-            
-            drug_unit (str): units of drug concentration for plotting purposes.
-            
-
-
-
-        Raises:
-            Warning: Genotype/allele number mismatch.
-        """
-        self.death_rate, self.mut_rate = 0.1, 10**-9
-        # self.ic50_data_path, self.drugless_data_path = 'pyrimethamine_ic50.csv','ogbunugafor_drugless.csv'
-  
-        p = files('fears.data').joinpath('pyrimethamine_ic50.csv')
-        self.ic50_data_path = str(p)
-
-        p = files('fears.data').joinpath('ogbunugafor_drugless.csv')
-        self.drugless_data_path = str(p)
-
-        plate_paths = ['20210929_plate1.csv','20210929_plate2.csv','20210929_plate3.csv']
-        plate_paths = [files('fears.data').joinpath(p) for p in plate_paths]
-        self.plate_paths = [str(p) for p in plate_paths]
-        self.seascape_drug_conc = [0,0.003,0.0179,0.1072,0.643,3.858,23.1481,138.8889,833.3333,5000] #ug/mL
-
-        # self.growth_rate_data = []
-        # for plate_path in self.plate_paths:
-        #     self.growth_rate_data.append(dir_manager.get_growth_rate_data(plate_path))
-
-        self.constant_pop, self.use_carrying_cap = False, True
-        self.carrying_cap = 10**10
-        self.n_allele, self.n_genotype = None, None
-        self.doubling_time = 1
-        self.fitness_data = 'two-point' 
-        self.seascape_type = 'natural'
-        self.drug_units = '$\u03BC$M'
-        self.fig_title = None
-        self.plot_entropy = False
-        self.plot_drug_curve = True
-        self.x_lim = None
-        self.y_lim = None
-        self.counts_log_scale = None
-        self.drug_log_scale = False
-        
-        self.n_timestep = 1000
-        self.timestep_scale = 1
-        self.passage = False
-        self.passage_time = 24
-        self.max_cells = 10**9
-
-        self.curve_type = 'pharm'
-        self.prob_drop = 0
-        self.k_elim = 0.001
-        self.k_abs = 0.01
-        self.pad_right = True
-        self.max_dose = 10
-        self.dose_schedule = 24
-        self.p_forget = 0
-
-        self.stop_condition = None
-        self.state = {}
-        self.plot = True
-        self.n_sims = 10
-        self.debug = False
-
-        self.landscape_type = 'natural'
-
-
-        for paramkey in self.__dict__.keys():
-            for optkey in kwargs.keys():
-                if paramkey == optkey:
-                    td = {paramkey:kwargs.get(paramkey)}
-                    self.__dict__.update(td)
-        
-        # self.ic50 = dir_manager.load_fitness(self.ic50_data_path)
-        # self.drugless_rates = dir_manager.load_fitness(self.drugless_data_path)
-        # print(self.ic50)
-        dr, ic50 = self.initialize_fitness()
-        self.drugless_rates = dr
-        self.ic50 = ic50
-        
-        if self.n_genotype is None:
-            self.n_genotype = int(len(self.ic50))
-        if self.n_allele is None:
-            self.n_allele = int(np.log2(self.n_genotype))
-        if int(self.n_allele) != int(np.log2(self.n_genotype)):
-            raise Warning('Genotype/allele number mismatch')
-        
-        self.init_counts = np.zeros(self.n_genotype)
-        self.init_counts[0] = 10**6
-    
-    def initialize_fitness(self):
-        if self.fitness_data == 'two-point':
-            drugless_rates = dir_manager.load_fitness(self.drugless_data_path)
-            ic50 = dir_manager.load_fitness(self.ic50_data_path)
-        else:
-            drugless_rates = None
-            ic50 = None
-        return drugless_rates, ic50
-
-
-class Population(PopParams):
-
-    def __init__(self,**kwargs):
-        super().__init__(**kwargs)
-
-        # initialize constant population condition
-        if self.constant_pop:
-            self.init_counts = self.init_counts*self.max_cells/sum(self.init_counts)
-            self.init_counts = np.floor(self.init_counts)
-            self.carrying_cap = False
-
-        # initialize drug curve
-        self.drug_curve = None
-        self.impulses = None
-        self.initialize_drug_curve()
-
-        # initialize counts
-        self.counts = np.zeros([self.n_timestep,self.n_genotype])
-        
-<<<<<<< HEAD
-    def initialize_fitness(self):
-        if self.fitness_data == 'two_point':
-            self.drugless_rates = dir_manager.load_fitness(self.drugless_data_path)
-            self.ic50 = dir_manager.load_fitness(self.ic50_data_path)
-        elif self.fitness_data == 'estimate':
-            
-            # self.growth_rate_library = fitness.gen_growth_rate_library()
-            # self.seascape_library = fitness.gen_seascape_library()
-
-            f = str(files('fears.data').joinpath('plates'))
-            e = AutoRate.Experiment(f,drug_conc=self.seascape_drug_conc,moat=True)
-            e.execute()
-            self.growth_rate_lib = e.growth_rate_lib
-            self.seascape_lib = e.seascape_lib
-
-            self.ic50 = np.zeros(self.n_genotype)
-            self.drugless_rates = np.zeros(self.n_genotype)
-
-            i = 0
-            print(self.seascape_lib.keys())
-
-            for key in self.seascape_lib.keys():
-                self.ic50[i] = self.seascape_lib[key]['ic50']
-                self.drugless_rates[i] = self.seascape_lib[key]['g_drugless']
-                i+=1
-=======
-
->>>>>>> cde98bdf
-            
-    def initialize_drug_curve(self):
-        curve,u = pharm.gen_curves(self)
-        self.drug_curve = curve
-        self.impulses = u
-
-    ###############################################################################
-    # ABM helper methods
-    def gen_neighbors(self,genotype):
-        mut = range(self.n_allele)
-        neighbors = [genotype ^ (1 << m) for m in mut]
-
-        return neighbors
-    
-    # converts decimals to binary
-    def int_to_binary(self,num):
-        """
-        Converts an integer to binary representation with the number of 
-        digits equal to the number of alleles in the model.
-
-        Parameters
-        ----------
-        num : int
-            Number to be converted.
-
-        Returns
-        -------
-        str
-            Binary representation.
-
-        """
-        pad = int(math.log(self.n_genotype,2))
-        return bin(num)[2:].zfill(pad)
-    
-    # computes hamming distance between two genotypes
-    def hammingDistance(self,s1,s2):
-        assert len(s1) == len(s2)
-        return sum(ch1 != ch2 for ch1, ch2 in zip(s1, s2))
-    
-    # converts an integer to a genotype and padding to the left by 0s
-    def convertIntToGenotype(self,anInt,pad):
-        offset = 2**pad
-        return [int(x) for x in bin(offset+anInt)[3:]]
-    
-    def random_mutations(self,N):
-        trans_mat = np.zeros([N,N])
-        for mm in range(N):
-            for nn in range(N):
-                trans_mat[mm, nn] = self.hammingDistance( self.int_to_binary(mm) , self.int_to_binary(nn))
-        trans_mat[trans_mat>1] = 0
-        trans_mat = trans_mat/trans_mat.sum(axis=1)
-        return trans_mat
-
-    def check_stop_cond(self,counts,mm):
-        final_landscape = self.gen_fit_land(self.max_dose)
-        fittest_genotype = final_landscape.argmax()
-        
-        most_frequent_genotype = counts.argmax()
-        stop_cond = False
-        
-        if fittest_genotype == most_frequent_genotype:
-            stop_cond = True
-        
-        if mm >= self.n_timestep:
-            raise Warning('Stop condition not reached. Increase n_timestep or adjust model parameters.')
-            stop_cond = True
-            
-        return stop_cond
-
-    def passage_cells(self,mm,counts):
-        """
-        If self.passage is true, dilute cells according to self.dilution when
-        the timestep is a multiple of self.passage_time.
-
-        Parameters
-        ----------
-        mm : int
-            Timestep.
-        counts : numpy array
-            Matrix of simulated cell counts.
-
-        Returns
-        -------
-        counts : numpy array
-            Matrix of simulated cell counts; diluted if the timestep is
-            appropriate.
-
-        """
-        
-        if (np.mod(mm*self.timestep_scale,self.passage_time) == 0 
-            and not mm == 0 and self.passage):
-            counts = np.divide(counts,self.dilution)
-        return counts
-
-    ##############################################################################
-    # core evolutionary model
-    
-    def abm(self,mm,n_genotype,P,counts):
-        
-        conc = self.drug_curve[mm]
-            
-        # __gen_fl_for_abm automatically considers carrying capacity, but
-        # it does not consider timestep scale
-        fit_land = self.__gen_fl_for_abm(conc, counts)
-        
-        fit_land = fit_land*self.timestep_scale
-        death_rate = self.death_rate*self.timestep_scale
-        mut_rate = self.mut_rate*self.timestep_scale
-            
-        if self.debug and np.mod(mm,10) == 0:
-            print(str(mm))
-            print(str(counts))
-            print(str(fit_land))
-         
-        # Passage cells
-        
-        counts = self.passage_cells(mm, counts)
-        
-        counts_t = counts
-
-        # Kill cells
-        # print(str(mm))
-
-        counts_t = counts_t - np.random.poisson(counts*death_rate)
-        
-        # Make sure there aren't negative numbers
-        
-        neg_indx = counts_t < 0
-        counts_t[neg_indx] = 0
-        
-        # Divide cells
-
-        daughter_counts = np.random.poisson(counts_t*fit_land)
-        
-        for genotype in np.arange(n_genotype):
-            
-            n_mut = np.random.poisson(daughter_counts[genotype]*mut_rate*self.n_allele)
-
-            # Substract mutating cells from that allele
-            daughter_counts[genotype] -= n_mut
-            
-            # Mutate cells
-            mutations = np.random.choice(n_genotype, size=n_mut, p=P[:,genotype]).astype(np.uint8)
-
-            # Add mutating cell to their final types
-            counts_t += np.bincount( mutations , minlength=n_genotype )
-
-        counts_t += daughter_counts
-
-        # Normalize to constant population            
-        if self.constant_pop:
-            scale = self.max_cells/np.sum(counts_t)
-            counts_t = counts_t*scale
-            counts_t = np.ceil(counts_t).astype('int')
-        
-        self.state['counts'] = counts_t
-        self.state['n_mut'] = n_mut
-        self.state['t'] = mm
-        return counts_t
-    
-    def run_abm(self):
-        
-        n_genotype = self.n_genotype
-        
-        # Get transition matrix
-        P = self.random_mutations( n_genotype )
-        
-        mm = 0
-        
-        # Two main modes:
-        # Stop condition: run until the population reaches fixation
-        # Default: run for n_timestep
-        
-        if self.stop_condition:
-            counts = np.zeros( [1,n_genotype] , dtype=int)
-            counts[0,:] = self.init_counts
-            stop_condition = False
-            
-            while not stop_condition:
-                counts_t = self.abm(mm,n_genotype,P,counts[mm])
-                if len(counts.shape) == 1:
-                    counts = np.append([counts],[counts_t],axis=0)
-                else:
-                    counts = np.append(counts,[counts_t],axis=0)
-                    mm+=1
-                stop_condition = self.check_stop_cond(counts_t,mm)    
-            
-        else:
-            counts = np.zeros( [self.n_timestep, n_genotype] , dtype=int)
-            counts[0,:] = self.init_counts
-            
-            while mm < self.n_timestep - 1:
-                counts[mm+1] = self.abm(mm,n_genotype,P,counts[mm])
-                mm+=1
-                
-        return counts, mm
-    
-    def simulate(self):
-    
-        counts = np.zeros([self.n_timestep,self.n_genotype])
-        avg_counts = np.zeros([self.n_timestep,self.n_genotype])
-        fixation_time = []
-        
-        # n_survive = 0
-        for i in range(self.n_sims):
-            
-            counts, mm = self.run_abm()
-            avg_counts += counts
-            fixation_time.append(mm)
-
-            if self.plot is True:
-                # print(type(counts))
-                self.plot_timecourse(counts_t=counts)
-        
-        avg_counts = avg_counts/self.n_sims
-        self.counts = avg_counts
-        return avg_counts, fixation_time
-
-    ##############################################################################
-    # wrapper methods for plotting
-    def plot_timecourse(self,**kwargs):
-        fig,ax = plotter.plot_timecourse(self,**kwargs)
-        return fig,ax
-
-    def plot_fitness_curves(self,**kwargs):
-        fig,ax = plotter.plot_fitness_curves(self,kwargs)
-        return fig,ax
-    
-    def plot_landscape(self,**kwargs):
-        fig,ax = plotter.plot_landscape(self,**kwargs)
-        return fig,ax
-
-    ##############################################################################
-    # wrapper methods for fitness
-
-    def __gen_fl_for_abm(self,conc,counts):
-        fit_land = fitness.gen_fl_for_abm(self,conc,counts)
-        return fit_land
-
-    ###############################################################################
-    # Wrapper methods for generating drug concentration curves
-
-    def pharm_eqn(self,t,k_elim=None,k_abs=None,max_dose=None):
-        conc = pharm.pharm_eqn(self,t,k_elim=k_elim,k_abs=k_abs,max_dose=max_dose)
-        return conc
-    
-    def convolve_pharm(self,u):
-        conv = pharm.convolve_pharm(self,u)
-        return conv
-    
-    def gen_impulses(self):
-        u = pharm.gen_impulses(self)
-        return u
-    
-    def gen_on_off(self,duty_cycle=None):
-        u = pharm.gen_on_off(self,duty_cycle=duty_cycle)
-        return u
-    
-    def gen_curves(self):
-        curve, u = pharm.gen_curves(self)
-        return curve, u
-    
-    def gen_passage_drug_protocol(self):
-        drug_curve = pharm.gen_passage_drug_protocol(self)
-        return drug_curve
-
-    def set_drug_curve(self):
-        dc = self.gen_curves()
+import numpy as np
+import math
+import random
+from importlib_resources import files
+from fears.utils import dir_manager, pharm, fitness, plotter, AutoRate
+
+class PopParams:
+    """Population parameters class
+
+    """
+
+    def __init__(self,**kwargs):
+        """Initializer
+        
+        Optional arguments: (all rates are in units per hour)
+            death_rate (float): death rate. Defaults to 0.1.
+            mut_rate (float): mutation rate. Defaults to 10**-9.
+
+            ic50_data_path (str): path to IC50 data. Defaults to pyrimethamine_ic50.csv.
+            drugless_data_path (str): path to drugless data. Defaults to ogbunugafor_drugless.csv.
+
+            constant_pop (bool): if true, normalizes population at each timestep to a constant population size. Defaults to False.
+            use_carrying_cap (bool): if true, attenuates growth rate as population approaches carrying cap. Defaults to True.
+            carrying_cap (float): Carrying capacity. Defaults to 10**10.
+
+            n_allele (int): number of alleles in the model system.
+            n_genotype (int): number of genotypes in the model system.
+            doubling_time (float): Average rate at which the model population divides.
+
+            fitness_data (str): Sets how to calculate fitness. two-point: program uses IC50 and drugless growth rate to parametrize dose-response curve
+            seascape_type (str): For generating random seascapes. natural: no trade-off constraint. null: enforces no trade-off condition
+            
+            drug_unit (str): units of drug concentration for plotting purposes.
+            
+
+
+
+        Raises:
+            Warning: Genotype/allele number mismatch.
+        """
+        self.death_rate, self.mut_rate = 0.1, 10**-9
+        # self.ic50_data_path, self.drugless_data_path = 'pyrimethamine_ic50.csv','ogbunugafor_drugless.csv'
+  
+        p = files('fears.data').joinpath('pyrimethamine_ic50.csv')
+        self.ic50_data_path = str(p)
+
+        p = files('fears.data').joinpath('ogbunugafor_drugless.csv')
+        self.drugless_data_path = str(p)
+
+        plate_paths = ['20210929_plate1.csv','20210929_plate2.csv','20210929_plate3.csv']
+        plate_paths = [files('fears.data').joinpath(p) for p in plate_paths]
+        self.plate_paths = [str(p) for p in plate_paths]
+        self.seascape_drug_conc = [0,0.003,0.0179,0.1072,0.643,3.858,23.1481,138.8889,833.3333,5000] #ug/mL
+
+        # self.growth_rate_data = []
+        # for plate_path in self.plate_paths:
+        #     self.growth_rate_data.append(dir_manager.get_growth_rate_data(plate_path))
+
+        self.constant_pop, self.use_carrying_cap = False, True
+        self.carrying_cap = 10**10
+        self.n_allele, self.n_genotype = None, None
+        self.doubling_time = 1
+        self.fitness_data = 'two-point' 
+        self.seascape_type = 'natural'
+        self.drug_units = '$\u03BC$M'
+        self.fig_title = None
+        self.plot_entropy = False
+        self.plot_drug_curve = True
+        self.x_lim = None
+        self.y_lim = None
+        self.counts_log_scale = None
+        self.drug_log_scale = False
+        
+        self.n_timestep = 1000
+        self.timestep_scale = 1
+        self.passage = False
+        self.passage_time = 24
+        self.max_cells = 10**9
+
+        self.curve_type = 'pharm'
+        self.prob_drop = 0
+        self.k_elim = 0.001
+        self.k_abs = 0.01
+        self.pad_right = True
+        self.max_dose = 10
+        self.dose_schedule = 24
+        self.p_forget = 0
+
+        self.stop_condition = None
+        self.state = {}
+        self.plot = True
+        self.n_sims = 10
+        self.debug = False
+
+        self.landscape_type = 'natural'
+
+
+        for paramkey in self.__dict__.keys():
+            for optkey in kwargs.keys():
+                if paramkey == optkey:
+                    td = {paramkey:kwargs.get(paramkey)}
+                    self.__dict__.update(td)
+        
+        # self.ic50 = dir_manager.load_fitness(self.ic50_data_path)
+        # self.drugless_rates = dir_manager.load_fitness(self.drugless_data_path)
+        # print(self.ic50)
+        dr, ic50 = self.initialize_fitness()
+        self.drugless_rates = dr
+        self.ic50 = ic50
+        
+        if self.n_genotype is None:
+            self.n_genotype = int(len(self.ic50))
+        if self.n_allele is None:
+            self.n_allele = int(np.log2(self.n_genotype))
+        if int(self.n_allele) != int(np.log2(self.n_genotype)):
+            raise Warning('Genotype/allele number mismatch')
+        
+        self.init_counts = np.zeros(self.n_genotype)
+        self.init_counts[0] = 10**6
+    
+    def initialize_fitness(self):
+        if self.fitness_data == 'two-point':
+            drugless_rates = dir_manager.load_fitness(self.drugless_data_path)
+            ic50 = dir_manager.load_fitness(self.ic50_data_path)
+        else:
+            drugless_rates = None
+            ic50 = None
+        return drugless_rates, ic50
+
+
+class Population(PopParams):
+
+    def __init__(self,**kwargs):
+        super().__init__(**kwargs)
+
+        # initialize constant population condition
+        if self.constant_pop:
+            self.init_counts = self.init_counts*self.max_cells/sum(self.init_counts)
+            self.init_counts = np.floor(self.init_counts)
+            self.carrying_cap = False
+
+        # initialize drug curve
+        self.drug_curve = None
+        self.impulses = None
+        self.initialize_drug_curve()
+
+        # initialize counts
+        self.counts = np.zeros([self.n_timestep,self.n_genotype])
+        
+    def initialize_fitness(self):
+        if self.fitness_data == 'two_point':
+            self.drugless_rates = dir_manager.load_fitness(self.drugless_data_path)
+            self.ic50 = dir_manager.load_fitness(self.ic50_data_path)
+        elif self.fitness_data == 'estimate':
+            
+            # self.growth_rate_library = fitness.gen_growth_rate_library()
+            # self.seascape_library = fitness.gen_seascape_library()
+
+            f = str(files('fears.data').joinpath('plates'))
+            e = AutoRate.Experiment(f,drug_conc=self.seascape_drug_conc,moat=True)
+            e.execute()
+            self.growth_rate_lib = e.growth_rate_lib
+            self.seascape_lib = e.seascape_lib
+
+            self.ic50 = np.zeros(self.n_genotype)
+            self.drugless_rates = np.zeros(self.n_genotype)
+
+            i = 0
+            print(self.seascape_lib.keys())
+
+            for key in self.seascape_lib.keys():
+                self.ic50[i] = self.seascape_lib[key]['ic50']
+                self.drugless_rates[i] = self.seascape_lib[key]['g_drugless']
+                i+=1
+            
+    def initialize_drug_curve(self):
+        curve,u = pharm.gen_curves(self)
+        self.drug_curve = curve
+        self.impulses = u
+
+    ###############################################################################
+    # ABM helper methods
+    def gen_neighbors(self,genotype):
+        mut = range(self.n_allele)
+        neighbors = [genotype ^ (1 << m) for m in mut]
+
+        return neighbors
+    
+    # converts decimals to binary
+    def int_to_binary(self,num):
+        """
+        Converts an integer to binary representation with the number of 
+        digits equal to the number of alleles in the model.
+
+        Parameters
+        ----------
+        num : int
+            Number to be converted.
+
+        Returns
+        -------
+        str
+            Binary representation.
+
+        """
+        pad = int(math.log(self.n_genotype,2))
+        return bin(num)[2:].zfill(pad)
+    
+    # computes hamming distance between two genotypes
+    def hammingDistance(self,s1,s2):
+        assert len(s1) == len(s2)
+        return sum(ch1 != ch2 for ch1, ch2 in zip(s1, s2))
+    
+    # converts an integer to a genotype and padding to the left by 0s
+    def convertIntToGenotype(self,anInt,pad):
+        offset = 2**pad
+        return [int(x) for x in bin(offset+anInt)[3:]]
+    
+    def random_mutations(self,N):
+        trans_mat = np.zeros([N,N])
+        for mm in range(N):
+            for nn in range(N):
+                trans_mat[mm, nn] = self.hammingDistance( self.int_to_binary(mm) , self.int_to_binary(nn))
+        trans_mat[trans_mat>1] = 0
+        trans_mat = trans_mat/trans_mat.sum(axis=1)
+        return trans_mat
+
+    def check_stop_cond(self,counts,mm):
+        final_landscape = self.gen_fit_land(self.max_dose)
+        fittest_genotype = final_landscape.argmax()
+        
+        most_frequent_genotype = counts.argmax()
+        stop_cond = False
+        
+        if fittest_genotype == most_frequent_genotype:
+            stop_cond = True
+        
+        if mm >= self.n_timestep:
+            raise Warning('Stop condition not reached. Increase n_timestep or adjust model parameters.')
+            stop_cond = True
+            
+        return stop_cond
+
+    def passage_cells(self,mm,counts):
+        """
+        If self.passage is true, dilute cells according to self.dilution when
+        the timestep is a multiple of self.passage_time.
+
+        Parameters
+        ----------
+        mm : int
+            Timestep.
+        counts : numpy array
+            Matrix of simulated cell counts.
+
+        Returns
+        -------
+        counts : numpy array
+            Matrix of simulated cell counts; diluted if the timestep is
+            appropriate.
+
+        """
+        
+        if (np.mod(mm*self.timestep_scale,self.passage_time) == 0 
+            and not mm == 0 and self.passage):
+            counts = np.divide(counts,self.dilution)
+        return counts
+
+    ##############################################################################
+    # core evolutionary model
+    
+    def abm(self,mm,n_genotype,P,counts):
+        
+        conc = self.drug_curve[mm]
+            
+        # __gen_fl_for_abm automatically considers carrying capacity, but
+        # it does not consider timestep scale
+        fit_land = self.__gen_fl_for_abm(conc, counts)
+        
+        fit_land = fit_land*self.timestep_scale
+        death_rate = self.death_rate*self.timestep_scale
+        mut_rate = self.mut_rate*self.timestep_scale
+            
+        if self.debug and np.mod(mm,10) == 0:
+            print(str(mm))
+            print(str(counts))
+            print(str(fit_land))
+         
+        # Passage cells
+        
+        counts = self.passage_cells(mm, counts)
+        
+        counts_t = counts
+
+        # Kill cells
+        # print(str(mm))
+
+        counts_t = counts_t - np.random.poisson(counts*death_rate)
+        
+        # Make sure there aren't negative numbers
+        
+        neg_indx = counts_t < 0
+        counts_t[neg_indx] = 0
+        
+        # Divide cells
+
+        daughter_counts = np.random.poisson(counts_t*fit_land)
+        
+        for genotype in np.arange(n_genotype):
+            
+            n_mut = np.random.poisson(daughter_counts[genotype]*mut_rate*self.n_allele)
+
+            # Substract mutating cells from that allele
+            daughter_counts[genotype] -= n_mut
+            
+            # Mutate cells
+            mutations = np.random.choice(n_genotype, size=n_mut, p=P[:,genotype]).astype(np.uint8)
+
+            # Add mutating cell to their final types
+            counts_t += np.bincount( mutations , minlength=n_genotype )
+
+        counts_t += daughter_counts
+
+        # Normalize to constant population            
+        if self.constant_pop:
+            scale = self.max_cells/np.sum(counts_t)
+            counts_t = counts_t*scale
+            counts_t = np.ceil(counts_t).astype('int')
+        
+        self.state['counts'] = counts_t
+        self.state['n_mut'] = n_mut
+        self.state['t'] = mm
+        return counts_t
+    
+    def run_abm(self):
+        
+        n_genotype = self.n_genotype
+        
+        # Get transition matrix
+        P = self.random_mutations( n_genotype )
+        
+        mm = 0
+        
+        # Two main modes:
+        # Stop condition: run until the population reaches fixation
+        # Default: run for n_timestep
+        
+        if self.stop_condition:
+            counts = np.zeros( [1,n_genotype] , dtype=int)
+            counts[0,:] = self.init_counts
+            stop_condition = False
+            
+            while not stop_condition:
+                counts_t = self.abm(mm,n_genotype,P,counts[mm])
+                if len(counts.shape) == 1:
+                    counts = np.append([counts],[counts_t],axis=0)
+                else:
+                    counts = np.append(counts,[counts_t],axis=0)
+                    mm+=1
+                stop_condition = self.check_stop_cond(counts_t,mm)    
+            
+        else:
+            counts = np.zeros( [self.n_timestep, n_genotype] , dtype=int)
+            counts[0,:] = self.init_counts
+            
+            while mm < self.n_timestep - 1:
+                counts[mm+1] = self.abm(mm,n_genotype,P,counts[mm])
+                mm+=1
+                
+        return counts, mm
+    
+    def simulate(self):
+    
+        counts = np.zeros([self.n_timestep,self.n_genotype])
+        avg_counts = np.zeros([self.n_timestep,self.n_genotype])
+        fixation_time = []
+        
+        # n_survive = 0
+        for i in range(self.n_sims):
+            
+            counts, mm = self.run_abm()
+            avg_counts += counts
+            fixation_time.append(mm)
+
+            if self.plot is True:
+                # print(type(counts))
+                self.plot_timecourse(counts_t=counts)
+        
+        avg_counts = avg_counts/self.n_sims
+        self.counts = avg_counts
+        return avg_counts, fixation_time
+
+    ##############################################################################
+    # wrapper methods for plotting
+    def plot_timecourse(self,**kwargs):
+        fig,ax = plotter.plot_timecourse(self,**kwargs)
+        return fig,ax
+
+    def plot_fitness_curves(self,**kwargs):
+        fig,ax = plotter.plot_fitness_curves(self,kwargs)
+        return fig,ax
+    
+    def plot_landscape(self,**kwargs):
+        fig,ax = plotter.plot_landscape(self,**kwargs)
+        return fig,ax
+
+    ##############################################################################
+    # wrapper methods for fitness
+
+    def __gen_fl_for_abm(self,conc,counts):
+        fit_land = fitness.gen_fl_for_abm(self,conc,counts)
+        return fit_land
+
+    ###############################################################################
+    # Wrapper methods for generating drug concentration curves
+
+    def pharm_eqn(self,t,k_elim=None,k_abs=None,max_dose=None):
+        conc = pharm.pharm_eqn(self,t,k_elim=k_elim,k_abs=k_abs,max_dose=max_dose)
+        return conc
+    
+    def convolve_pharm(self,u):
+        conv = pharm.convolve_pharm(self,u)
+        return conv
+    
+    def gen_impulses(self):
+        u = pharm.gen_impulses(self)
+        return u
+    
+    def gen_on_off(self,duty_cycle=None):
+        u = pharm.gen_on_off(self,duty_cycle=duty_cycle)
+        return u
+    
+    def gen_curves(self):
+        curve, u = pharm.gen_curves(self)
+        return curve, u
+    
+    def gen_passage_drug_protocol(self):
+        drug_curve = pharm.gen_passage_drug_protocol(self)
+        return drug_curve
+
+    def set_drug_curve(self):
+        dc = self.gen_curves()
         self.drug_curve = dc[0]